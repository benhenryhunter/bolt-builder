--- conflicted
+++ resolved
@@ -374,10 +374,7 @@
 			log.Info(fmt.Sprintf("Received %d new constraints", len(constraintsSigned)))
 
 			for _, constraint := range constraintsSigned {
-<<<<<<< HEAD
-
-=======
->>>>>>> c8989eb1
+
 				if b.verifyConstraints {
 					if !slices.Contains(b.slotConstraintsPubkeys, constraint.Message.Pubkey) {
 						log.Warn("Received constraint from unauthorized pubkey", "pubkey", constraint.Message.Pubkey)
